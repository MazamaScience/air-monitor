--- conflicted
+++ resolved
@@ -3,877 +3,4 @@
 
 import { Monitor } from './Monitor.js';
 
-<<<<<<< HEAD
-  // Initialize with empty arquero tables
-  constructor(
-    meta = aq.table({
-      deviceDeploymentID: [],
-      deviceID: [],
-      deviceType: [],
-      deploymentType: [],
-      deviceDescription: [],
-      pollutant: [],
-      units: [],
-      dataIngestSource: [],
-      locationID: [],
-      locationName: [],
-      longitude: [],
-      latitude: [],
-      elevation: [],
-      countryCode: [],
-      stateCode: [],
-      countyName: [],
-      timezone: [],
-      AQSID: [],
-      fullAQSID: [],
-    }),
-    data = aq.table({
-      datetime: [],
-    })
-  ) {
-    this.meta = meta;
-    this.data = data;
-  }
-
-  // ----- Data load -------------------------------------------------------------
-
-  /**
-   * Load 'latest' Monitor objects from USFS AirFire repositories for 'airnow',
-   * 'airsis' and 'wrcc' data.
-   *
-   * This function replaces the 'meta' and 'data' properties of 'this' monitor
-   * object with the latest available data. Data cover the most recent 10 days
-   * and are updated every few minutes.
-   *
-   * @param {string} provider One of "airnow|airsis|wrcc".
-   * @param {string} archiveBaseUrl Base URL for monitoring v2 data files.
-   */
-  async loadLatest(
-    provider = "airnow",
-    archiveBaseUrl = "https://airfire-data-exports.s3.us-west-2.amazonaws.com/monitoring/v2"
-  ) {
-    try {
-      await this.#provider_load(provider, "latest", archiveBaseUrl);
-    } catch (e) {
-      console.error(e);
-    }
-  }
-
-  /**
-   * Load 'daily' Monitor objects from USFS AirFire repositories for 'airnow',
-   * 'airsis' and 'wrcc' data.
-   *
-   * This function replaces the 'meta' and 'data' properties of 'this' monitor
-   * object with the latest available data. Data cover the most recent 45 days
-   * and are updated once per day around 10:00 UTC (2am US Pacific Time).
-   *
-   * @param {string} provider One of "airnow|airsis|wrcc".
-   * @param {string} archiveBaseUrl Base URL for monitoring v2 data files.
-   */
-  async loadDaily(
-    provider = "airnow",
-    archiveBaseUrl = "https://airfire-data-exports.s3.us-west-2.amazonaws.com/monitoring/v2"
-  ) {
-    try {
-      await this.#provider_load(provider, "daily", archiveBaseUrl);
-    } catch (e) {
-      console.error(e);
-    }
-  }
-
-  /**
-   * Construct URL and load Monitor objects from the USFS AirFire archives.
-   *
-   * This private function is called by `loadLatest()` and `loadDaily()`.
-   *
-   * @param {string} provider One of "airnow|airsis|wrcc".
-   * @param {string} timespan One of "latest".
-   * @param {string} archiveBaseUrl Base URL for monitoring v2 data files.
-   */
-  async #provider_load(
-    provider = "airnow",
-    timespan = "latest",
-    archiveBaseUrl = "https://airfire-data-exports.s3.us-west-2.amazonaws.com/monitoring/v2"
-  ) {
-    // TODO: support additional arguments
-    const QC_negativeValues = "zero";
-    const QC_removeSuspectData = true;
-
-    // TODO: load concurrently // https://www.youtube.com/watch?v=QO-3d128l28 14:31
-    // urlArray = [urlMeta, urlData]
-    // loadCsvPromises = urlArray.map((url) => aq.loadCsv(url));
-    // csvArray = await Promise.all(loadCsvPromises);
-
-    // * Load meta -----
-    let url =
-      archiveBaseUrl +
-      "/" +
-      timespan +
-      "/data/" +
-      provider +
-      "_PM2.5_" +
-      timespan +
-      "_meta.csv";
-    let dt = await aq.loadCSV(url);
-    this.meta = this.#parseMeta(dt, false, this.coreMetadataNames);
-
-    // * Load data -----
-    url =
-      archiveBaseUrl +
-      "/" +
-      timespan +
-      "/data/" +
-      provider +
-      "_PM2.5_" +
-      timespan +
-      "_data.csv";
-    dt = await aq.loadCSV(url);
-    this.data = this.#parseData(dt);
-  }
-
-  // TODO:  AirNow, AIRSIS and WRCC annual files should be combined and placed
-  // TODO:  in an 'annual/' directory. This should be performed on the server.
-
-  // TODO:  Annual files should be copied to S3.
-
-  /**
-   * Load 'annual' Monitor objects from USFS AirFire repositories for 'airnow',
-   * 'airsis' and 'wrcc' data.
-   *
-   * This function replaces the 'meta' and 'data' properties of 'this' monitor
-   * object with the latest available data. Data cover an entire year or
-   * year-to-date. Current year data are updated daily.
-   *
-   * @param {string} year Year of interest.
-   * @param {string} archiveBaseUrl Base URL for monitoring v2 data files.
-   */
-  async loadAnnual(
-    year = "2022",
-    archiveBaseUrl = "https://airfire-data-exports.s3.us-west-2.amazonaws.com/monitoring/v2"
-  ) {
-    try {
-      await this.#provider_loadAnnual(year, archiveBaseUrl);
-    } catch (e) {
-      console.error(e);
-    }
-  }
-
-  /**
-   * Construct URL and load annual Monitor objects from the USFS AirFire archives.
-   *
-   * This private function is called by `loadAnnual()`.
-   *
-   * @param {string} provider One of "airnow|airsis|wrcc".
-   * @param {string} timespan One of "latest".
-   * @param {string} archiveBaseUrl Base URL for monitoring v2 data files.
-   */
-  async #provider_loadAnnual(
-    year = "2021", // TODO:  Remove default year, replace with "current year logic"
-    archiveBaseUrl = "https://airfire-data-exports.s3.us-west-2.amazonaws.com/monitoring/v2"
-  ) {
-    // TODO: support additional arguments
-    const QC_negativeValues = "zero";
-    const QC_removeSuspectData = true;
-
-    // http://data-monitoring_v2-c1.airfire.org/monitoring-v2/airnow/2022/data/airnow_PM2.5_2022_meta.csv
-    // * Load meta -----
-    let url =
-      archiveBaseUrl +
-      "/airnow/" +
-      year +
-      "/data/" +
-      "airnow_PM2.5_" +
-      year +
-      "_meta.csv";
-    let dt = await aq.loadCSV(url);
-    //this.meta = this.#annual_parseMeta(dt);
-    this.meta = this.#parseMeta(dt, false, this.annual_coreMetadataNames);
-
-    // * Load data -----
-    url =
-      archiveBaseUrl +
-      "/airnow/" +
-      year +
-      "/data/" +
-      "airnow_PM2.5_" +
-      year +
-      "_data.csv";
-    dt = await aq.loadCSV(url);
-    this.data = this.#parseData(dt);
-  }
-
-  /**
-   * Load custom monitoring data.
-   *
-   * Two files will be loaded from <baseUrl>:
-   *   1. <baseName>_data.csv
-   *   2. <baseName>_meta.csv
-   *
-   * @param baseName File name base..
-   * @param baseUrl URL path under which data files are found.
-   * @param useAllColumns Logical specifying whether metadata parsing should
-   * retain all available columns of data.
-   */
-  async loadCustom(baseName = "", baseUrl = "", useAllColumns = true) {
-    // TODO: support additional arguments
-    const QC_negativeValues = "zero";
-    const QC_removeSuspectData = true;
-
-    // Example:
-    // https://airfire-data-exports.s3.us-west-2.amazonaws.com/community-smoke/v1/methow-valley/data/monitor/PM2.5_meta.csv
-
-    // * Load meta -----
-    let url = baseUrl + "/" + baseName + "_meta.csv";
-    let dt = await aq.loadCSV(url);
-    this.meta = this.#parseMeta(dt, useAllColumns);
-
-    // * Load data -----
-    url = baseUrl + "/" + baseName + "_data.csv";
-    dt = await aq.loadCSV(url);
-    this.data = this.#parseData(dt);
-  }
-
-  // ----- Monitor manipulation ------------------------------------------------
-
-  /**
-   * Collapse a Monitor object into a single time series.
-   *
-   * Collapses data from all time series into a single-time series using the
-   * function provided in the `FUN` argument. The single-time series result will
-   * be located at the mean longitude and latitude.
-   *
-   * When `FUN = "quantile"`, the `FUN_arg` argument specifies the quantile
-   * probability.
-   *
-   * Available function names are those defined at:
-   * <https://uwdata.github.io/arquero/api/op#aggregate-functions> with the
-   * `"op."` removed.
-   *
-   * @param {string} monitor A monitor object.
-   * @param {string} FUN A monitor object.
-   * @returns {Object} A collapsed monitor object.
-   */
-  collapse(deviceID = "generatedID", FUN = "sum", FUN_arg = 0.8) {
-    let meta = this.meta;
-    let data = this.data;
-
-    // ----- Create new_meta ---------------------------------------------------
-
-    let longitude = arrayMean(meta.array("longitude"));
-    let latitude = arrayMean(meta.array("latitude"));
-    // TODO:  Could create new locationID based on geohash
-    let locationID = "xxx";
-    let deviceDeploymentID = "xxx_" + deviceID;
-
-    // Start with first record
-    let new_meta = meta.slice(0, 1);
-
-    // Modify core metadata fields
-    new_meta = new_meta.derive({
-      locationID: aq.escape(locationID),
-      locationName: aq.escape(deviceID),
-      longitude: aq.escape(longitude),
-      latitude: aq.escape(latitude),
-      elevation: aq.escape(null),
-      // retain countryCode
-      // retain stateCode
-      // retain countyName
-      // retain timezone
-      houseNumber: aq.escape(null),
-      street: aq.escape(null),
-      city: aq.escape(null),
-      zip: aq.escape(null),
-      deviceDeploymentID: aq.escape(deviceDeploymentID),
-      deviceType: aq.escape(null),
-      deploymentType: aq.escape(null),
-    });
-
-    // NOTE:  We retain all other fields from the first record. Some may be useful!
-
-    // ----- Create new_data ---------------------------------------------------
-
-    // NOTE:  arquero provides no functionality for row-operations, nor for
-    // NOTE:  transpose. So we have to perform the following operations:
-    // NOTE:    - fold the data into a dataframe with timestamp and id columns
-    // NOTE:    - pivot the data based on timestamp while summing data columns
-    // NOTE:    - fold the result into a dataframe with timestamp and value columns
-
-    let ids = this.getIDs();
-    let datetime = this.getDatetime();
-
-    // Replace datetime with utcDatestamp to use as column headers
-    data = data
-      .derive({ utcDatestamp: (d) => op.format_utcdate(d.datetime) })
-      .select(aq.not("datetime"));
-
-    let datetimeColumns = data.array("utcDatestamp");
-
-    // Programmatically create arquero aggregation expression to use
-    let valueExpression;
-    if (FUN === "count") {
-      valueExpression = "(d) => op." + FUN + "()";
-    } else if (FUN === "quantile") {
-      valueExpression = "(d) => op." + FUN + "(d.value, " + FUN_arg + ")";
-    } else {
-      valueExpression = "(d) => op." + FUN + "(d.value)";
-    }
-
-    let new_data = data
-      .fold(ids)
-      .pivot({ key: (d) => d.utcDatestamp }, { value: valueExpression })
-      .fold(datetimeColumns)
-      .derive({ datetime: (d) => op.parse_date(d.key) }) // convert back to Date objects
-      .rename({ value: deviceID })
-      .select(["datetime", deviceID]);
-
-    // ┌─────────┬──────────────────────────┬───────────────────┐
-    // │ (index) │         datetime         │    generatedID    │
-    // ├─────────┼──────────────────────────┼───────────────────┤
-    // │    0    │ 2023-04-02T22:00:00.000Z │       12.3        │
-    // │    1    │ 2023-04-02T23:00:00.000Z │        9.4        │
-    // │    2    │ 2023-04-03T00:00:00.000Z │        8.2        │
-    // └─────────┴──────────────────────────┴───────────────────┘
-
-    // Return
-    let return_monitor = new Monitor(new_meta, new_data);
-    return return_monitor;
-  }
-
-  /**
-   * Combine another Monitor object with 'this' object.
-   *
-   * A new Monitor object is returned containing all time series and metadata from
-   * 'this' Monitor as well as the passed in 'monitor'. This allows for chaining to
-   * combine multiple Monitor objects.
-   *
-   * Data are combined with 'join_full' to guarantee that all times from either
-   * Monitor object will be retained.
-   *
-   * @param {Object} monitor A monitor object.
-   * @returns {Object} A combined monitor object.
-   */
-  combine(monitor) {
-    let meta = this.meta.concat(monitor.meta);
-    let data = this.data
-      .join_full(monitor.data, "datetime")
-      .orderby("datetime"); // automatically joins on 'datetime' as the only shared column
-
-    // Return
-    let return_monitor = new Monitor(meta, data);
-    return return_monitor;
-  }
-
-  /**
-   * Subset and reorder time series within a monitor object.
-   *
-   * @param {Array.<string>} ids deviceDeploymentIDs of the time series to select.
-   * @returns {Object} A (reordered) subset of the incoming monitor object.
-   */
-  select(ids) {
-    // See https://uwdata.github.io/arquero/api/expressions#limitations
-    let meta = this.meta
-      .params({ ids: ids })
-      .filter((d, $) => op.includes($.ids, d.deviceDeploymentID)); // arquero filter
-
-    let data = this.data.select("datetime", ids);
-
-    // Return
-    let return_monitor = new Monitor(meta, data);
-    return return_monitor;
-  }
-
-  /**
-   * Filter a monitor object based on matching values in the 'meta' dataframe.
-   * The returned monitor object will contain only those records where
-   * monitor.meta.columnName === "value".
-   *
-   * @param {string} columnName Name of the column used for filtering.
-   * @param {string|number} value Value that must be matched.
-   * @returns {Object} A subset of the incoming monitor object.
-   */
-  filterByValue(columnName, value) {
-    // See: https://www.infoworld.com/article/3678168/filter-javascript-objects-the-easy-way-with-arquero.html
-
-    // Filter expression differs based on column type
-    let filterExpression;
-    if (typeof this.meta.get(columnName) === "number") {
-      filterExpression =
-        "d => op.equal(d." + columnName + ", " + parseFloat(value) + ")";
-    } else if (typeof this.meta.get(columnName) === "string") {
-      filterExpression =
-        "d => op.equal(d." + columnName + ", '" + value.toString() + "')";
-    }
-
-    let meta = this.meta.filter(filterExpression);
-
-    let ids = meta.array("deviceDeploymentID");
-    let data = this.data.select("datetime", ids);
-
-    // Return
-    let return_monitor = new Monitor(meta, data);
-    return return_monitor;
-  }
-
-  /**
-   * Drop monitor object time series with all missing data.
-   *
-   * @returns {Object} A subset of the incoming monitor object.
-   */
-  dropEmpty() {
-    let validCount = function (dt) {
-      // Programmatically create a values object that counts valid values
-      const ids = dt.columnNames();
-      let values = {};
-      ids.map((id) => (values[id] = "d => op.valid(d['" + id + "'])"));
-      let new_dt = dt.rollup(values);
-      return new_dt;
-    };
-
-    // -----
-
-    let meta = this.meta;
-    let data = this.data;
-
-    // Single row table with the count of valid values
-    let countObj = validCount(data).object(0);
-    // {a: 4, b: 4, c: 0}
-
-    let ids = [];
-    for (const [key, value] of Object.entries(countObj)) {
-      if (value > 0) ids.push(key);
-    }
-
-    // Subset data and meta
-    data = data.select(ids);
-
-    meta = meta
-      .params({ ids: ids })
-      .filter((d, $) => op.includes($.ids, d.deviceDeploymentID)); // arquero filter
-
-    // Return
-    let return_monitor = new Monitor(meta, data);
-    return return_monitor;
-  }
-
-  /**
-   * Returns a modified Monitor object with the records trimmed to full
-   * local time days. Any partial days are discarded.
-   *
-   * @note This function requires moment.js.
-   * @param {string} timezone Olsen timezone for the time series
-   * @returns {Object} A subset of the incoming Monitor object.
-   */
-  trimDate(timezone) {
-    // Calculate local time hours and start/end
-    let localTime = this.data
-      .array("datetime")
-      .map((o) => moment.tz(o, timezone));
-    let hours = localTime.map((x) => x.hours());
-    let start = hours[0] == 0 ? 0 : 24 - hours[0];
-    let end =
-      hours[hours.length - 1] == 23
-        ? hours.length - 1
-        : hours.length - hours[hours.length - 1] - 1;
-
-    // https://uwdata.github.io/arquero/api/verbs#slice
-    // Subset data and meta
-    let data = this.data.slice(start, end);
-    let meta = this.meta;
-
-    // Return
-    let return_monitor = new Monitor(meta, data);
-    return return_monitor;
-  }
-
-  // ----- Get single-device values --------------------------------------------
-
-  /**
-   * Returns the array of date objects that define this Monitor object's time axis.
-   *
-   * @returns {Array.<Date>} Array of Date objects.
-   */
-  getDatetime() {
-    return this.data.array("datetime");
-  }
-
-  /**
-   * Returns an array of PM2.5 values derived from the time series identified by id.
-   *
-   * @param {String} id deviceDeploymentID of the time series to select.
-   * @returns  {Array.<number>}
-   */
-  getPM25(id) {
-    let pm25 = this.data
-      .array(id)
-      .map((o) =>
-        o === null || o === undefined || isNaN(o)
-          ? null
-          : Math.round(10 * o) / 10
-      );
-    return pm25;
-  }
-
-  /**
-   * Returns an array of NowCast values derived from the time series identified
-   * by id.
-   *
-   * @param {string} id deviceDeploymentID of the time series to select.
-   * @returns {Array.<number>} Array of NowCast values.
-   */
-  getNowcast(id) {
-    let pm25 = this.data.array(id);
-    // pm_nowcast() comes from "air-monitor-algorithms"
-    let nowcast = pm_nowcast(pm25);
-    return nowcast;
-  }
-
-  /**
-   * Calculates daily statistics for the time series identified by id after the
-   * time series has been trimmed to local-time day boundaries. The starting
-   * hour of each local time day and statistics derived from that day's data
-   * are returned in an object with `datetime`, `count`, `min`, `mean` and `max`
-   * properties.
-   *
-   * @param {string} id deviceDeploymentID of the time series to select.
-   * @returns {Object} Object with `datetime`, `count`, `min`, `mean` and `max`
-   */
-  getDailyStats(id) {
-    let datetime = this.getDatetime();
-    let pm25 = this.getPM25(id);
-    let timezone = this.getMetadata(id, "timezone");
-    // dailyStats comes from "air-monitor-algorithms"
-    let daily = dailyStats(datetime, pm25, timezone);
-    return {
-      datetime: daily.datetime,
-      count: daily.count,
-      min: daily.min,
-      mean: daily.mean,
-      max: daily.max,
-    };
-  }
-
-  /**
-   * Calculates hour-of-day statistics for the time series identified by id after
-   * the time series has been trimmed to local-time day boundaries. An array of
-   * local time hours and hour-of-day statistics derived from recent data
-   * are returned in an object with `hour`, `count`, `min`, `mean` and `max`
-   * properties.
-   *
-   * @param {string} id deviceDeploymentID of the time series to select.
-   * @param {number} dayCount Number of most recent days to use.
-   * @returns {Object} Object with `hour`, `count`, `min`, `mean` and `max` properties.
-   */
-  getDiurnalStats(id, dayCount = 7) {
-    let datetime = this.getDatetime();
-    let pm25 = this.getPM25(id);
-    let timezone = this.getMetadata(id, "timezone");
-    // diurnalStats comes from "air-monitor-algorithms"
-    let diurnal = diurnalStats(datetime, pm25, timezone, dayCount);
-    return {
-      hour: diurnal.hour,
-      count: diurnal.count,
-      min: diurnal.min,
-      mean: diurnal.mean,
-      max: diurnal.max,
-    };
-  }
-
-  /**
-   * Returns the named metadata field for the time series identified by id.
-   * @param {string} id deviceDeploymentID of the time series to select.
-   * @returns {string|number} The named metadata field for a time series.
-   */
-  getMetadata(id, fieldName) {
-    const index = this.getIDs().indexOf(id);
-    return this.meta.array(fieldName)[index];
-  }
-
-  /**
-   * Returns an object with all metadata properties for the time series
-   * identified by id.
-   * @param {string} id deviceDeploymentID of the time series to select.
-   * @returns {Object} Object with all metadata properties.
-   */
-  getMetaObject(id) {
-    return this.select(id).meta.object();
-  }
-
-  // ----- Special methods------------------------------------------------------
-
-  /**
-   * Augment monitor.meta with current status information derived from monitor
-   * data.
-   *
-   * @param {Monitor} monitor Monitor object with 'meta' and 'data'.
-   * @returns {Table} An enhanced version of monitor.meta.
-   */
-  getCurrentStatus() {
-    let data = this.data;
-
-    let ids = this.getIDs();
-
-    // Create a data table with no 'datetime' but an added 'index' column
-    // NOTE:  op.row_number() starts at 1
-    let dataBrick = data
-      .select(aq.not("datetime"))
-      .derive({ index: (d) => op.row_number() - 1 });
-
-    // Programmatically create a values object that replaces valid values with a row index
-    let values1 = {};
-    ids.map(
-      (id) => (values1[id] = "d => op.is_finite(d['" + id + "']) ? d.index : 0")
-    );
-
-    // Programmatically create a values object that finds the max for each column
-    let values2 = {};
-    ids.map((id) => (values2[id] = "d => op.max(d['" + id + "'])"));
-
-    // Create a single-row dt with the row index of the last valid PM2.5 value
-    // Then extract the row as an object.
-    let lastValidIndexObj = dataBrick.derive(values1).rollup(values2).object(0);
-
-    // Array of indices;
-    let lastValidIndex = Object.values(lastValidIndexObj);
-
-    // Map indices onto an array of datetimes
-    let lastValidDatetime = lastValidIndex.map(
-      (index) => data.array("datetime")[index]
-    );
-
-    // Map ids onto an array of PM2.5 values
-    let lastValidPM_25 = ids.map((id, index) =>
-      data.get(id, lastValidIndex[index])
-    );
-
-    // Create a data table with current status columns
-    let lastValidDT = aq.table({
-      lastValidDatetime: lastValidDatetime,
-      lastValidPM_25: lastValidPM_25,
-    });
-
-    // Return the enhanced metadata
-    let metaPlus = this.meta.assign(lastValidDT);
-
-    return metaPlus;
-  }
-
-  createGeoJSON() {
-    // From:  mv4_wrcc_PM2.5_latest.geojson
-    //
-    // {
-    //   "type": "FeatureCollection",
-    //   "features": [
-    //     {
-    //       "type": "Feature",
-    //       "geometry": {
-    //         "type": "Point",
-    //         "coordinates": [-114.0909, 46.5135]
-    //       },
-    //       "properties": {
-    //         "deviceDeploymentID": "aaef057f3e4d83c4_wrcc.s139",
-    //         "locationName": "Smoke USFS R1-39",
-    //         "timezone": "America/Denver",
-    //         "dataIngestSource": "WRCC",
-    //         "dataIngestUnitID": "s139",
-    //         "currentStatus_processingTime": "2022-12-12 13:54:13",
-    //         "last_validTime": "2022-12-12 12:00:00",
-    //         "last_validLocalTimestamp": "2022-12-12 05:00:00 MST",
-    //         "last_nowcast": "2.9",
-    //         "last_PM2.5": "2",
-    //         "last_latency": "1",
-    //         "yesterday_PM2.5_avg": "4.7"
-    //       }
-    //     }
-    //   ]
-    // }
-
-    let meta = this.getCurrentStatus();
-    let features = Array(this.meta.numRows());
-
-    for (let i = 0; i < this.meta.numRows(); i++) {
-      let site = meta.slice(i, i + 1).object();
-      features[i] = {
-        type: "Feature",
-        geometry: {
-          type: "Point",
-          coordinates: [site.longitude, site.latitude],
-        },
-        properties: {
-          deviceDeploymentID: site.deviceDeploymentID,
-          locationName: site.locationName,
-          last_time: site.lastValidDatetime,
-          last_pm25: site.lastValidPM_25,
-        },
-      };
-    }
-
-    let geojsonObj = {
-      type: "FeatureCollection",
-      features: features,
-    };
-
-    return geojsonObj;
-  }
-
-  // ----- Utility methods -----------------------------------------------------
-
-  /**
-   * Returns an array of unique identifiers (deviceDeploymentIDs) found in a
-   * Monitor object
-   *
-   * @returns {Array.<string>} An array of deviceDeploymentIDs.
-   */
-  getIDs() {
-    return this.meta.array("deviceDeploymentID");
-  }
-
-  /**
-   * Returns the number of individual time series found in a Monitor object
-   *
-   * @returns {number} Count of individual time series.
-   */
-  count() {
-    return this.meta.numRows();
-  }
-
-  // ----- Constants -----------------------------------------------------------
-
-  minimalMetadataNames = [
-    "deviceDeploymentID",
-    "locationName",
-    "longitude",
-    "latitude",
-    "elevation", // missing is allowed
-    "countryCode", // missing is allowed
-    "stateCode", // missing is allowed
-    "timezone",
-  ];
-
-  coreMetadataNames = [
-    "deviceDeploymentID",
-    "deviceID",
-    "deviceType",
-    "deploymentType",
-    "deviceDescription",
-    "pollutant",
-    "units",
-    "dataIngestSource",
-    "locationID",
-    "locationName",
-    "longitude",
-    "latitude",
-    "elevation",
-    "countryCode",
-    "stateCode",
-    "countyName",
-    "timezone",
-    "AQSID",
-    "fullAQSID",
-  ];
-
-  // NOTE:  No fullAQSID present in airnow annual files
-  // TODO:  Remove this when combined annual files are created.
-  annual_coreMetadataNames = [
-    "deviceDeploymentID",
-    "deviceID",
-    "deviceType",
-    "deviceDescription",
-    "pollutant",
-    "units",
-    "dataIngestSource",
-    "locationID",
-    "locationName",
-    "longitude",
-    "latitude",
-    "elevation",
-    "countryCode",
-    "stateCode",
-    "countyName",
-    "timezone",
-    "AQSID",
-  ];
-
-  // ----- Private methods -----------------------------------------------------
-
-  /**
-   * Automatic parsing works quite well. We help out with:
-   *   1. replace 'NA' with null
-   *   2. only retain core metadata columns
-   *
-   * @private
-   * @param dt Arquero table.
-   * @param useAllColumns Logical specifying whether to ignore metadataNames
-   * @param columnNames List of columns to retain
-   * and just use all available columns.
-   */
-  #parseMeta(
-    dt,
-    useAllColumns = false,
-    metadataNames = this.coreMetadataNames
-  ) {
-    // Programmatically create a values object that replaces values.   See:
-    //   https://uwdata.github.io/arquero/api/expressions
-
-    const ids = dt.columnNames();
-
-    if (useAllColumns === true) {
-      metadataNames = ids;
-    }
-
-    // Replace 'NA' with null
-    let values1 = {};
-    ids.map(
-      (id) =>
-        (values1[id] = "d => d['" + id + "'] === 'NA' ? null : d['" + id + "']")
-    );
-
-    // Guarantee numeric
-    let values2 = {
-      longitude: (d) => op.parse_float(d.longitude),
-      latitude: (d) => op.parse_float(d.latitude),
-      elevation: (d) => op.parse_float(d.elevation),
-    };
-    return dt.derive(values1).derive(values2).select(metadataNames);
-  }
-
-  /**
-   * Automatic parsing doesn't automatically recognize 'NA' as null so data gets
-   * parsed as text strings. We fix things by:
-   *   1. replace 'NA' with null and convert to numeric
-   *   2. lift any negative values to zero (matching the default R code behavior)
-   *
-   * @private
-   * @param dt Arquero table.
-   */
-  #parseData(dt) {
-    // Programmatically create a values object that replaces values. See:
-    //   https://uwdata.github.io/arquero/api/expressions
-
-    const ids = dt.columnNames().splice(1); // remove 'datetime'
-
-    // Replace 'NA' with null
-    let values1 = {};
-    ids.map(
-      (id) =>
-        (values1[id] =
-          "d => d['" +
-          id +
-          "'] === 'NA' ? null : op.parse_float(d['" +
-          id +
-          "'])")
-    );
-
-    // Lift up negative values to zero
-    // NOTE:  'null <= 0' evaluates to true. So we have to test with '< 0'.
-    let values2 = {};
-    ids.map(
-      (id) => (values2[id] = "d => d['" + id + "'] < 0 ? 0 : d['" + id + "']")
-    );
-
-    // Return the modified data table
-    return dt.derive(values1).derive(values2);
-  }
-}
-=======
-export default Monitor;
->>>>>>> b54c391e
+export default Monitor;