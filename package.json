{
  "name": "air-monitor",
<<<<<<< HEAD
  "version": "1.0.11",
=======
  "version": "1.1.0",
>>>>>>> b54c391e
  "description": "Utilities for working with air quality monitoring data.",
  "type": "module",
  "exports": "./src/index.js",
  "main": "./src/index.js",
  "files": [
    "src/",
    "README.md",
    "LICENSE"
  ],
  "scripts": {
    "build": "babel src -d dist",
    "docs": "jsdoc -c ./jsdoc.conf.json",
    "test": "uvu tests"
  },
  "repository": {
    "type": "git",
    "url": "git+https://github.com/MazamaScience/air-monitor.git"
  },
  "keywords": [
    "air quality",
    "nowcast",
    "monitoring",
    "arquero"
  ],
  "author": "Jonathan Callahan",
  "license": "GPL-3.0-or-later",
  "bugs": {
    "url": "https://github.com/MazamaScience/air-monitor/issues"
  },
  "homepage": "https://github.com/MazamaScience/air-monitor#readme",
  "dependencies": {
    "air-monitor-algorithms": "1.1.1",
    "arquero": "7.2.1",
    "luxon": "3.6.1"
  },
  "devDependencies": {
    "@babel/cli": "^7.24.1",
    "@babel/core": "^7.24.3",
    "@babel/preset-env": "^7.24.3",
    "uvu": "^0.5.6"
  }

}<|MERGE_RESOLUTION|>--- conflicted
+++ resolved
@@ -1,10 +1,6 @@
 {
   "name": "air-monitor",
-<<<<<<< HEAD
-  "version": "1.0.11",
-=======
   "version": "1.1.0",
->>>>>>> b54c391e
   "description": "Utilities for working with air quality monitoring data.",
   "type": "module",
   "exports": "./src/index.js",
