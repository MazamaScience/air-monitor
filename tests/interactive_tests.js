import Monitor from "../src/index.js";

// const monitor = new Monitor();

// await monitor.loadLatest("airnow");

// console.log(monitor.count());

// let trimmed = monitor.trimDate("America/Los_Angeles")

// ----- README.md example -----------------------------------------------------

    // // import Monitor from 'air-monitor';

    // const monitor = new Monitor();
    // await monitor.loadLatest("airnow");
    // console.log(`airnow has ${monitor.count()} monitors`);

    // // Filter to a single state
    // const wa = monitor.filterByValue('stateCode', 'WA');
    // console.log(`washington has ${wa.count()} monitors`);

    // const id = wa
    //   .filterByValue('locationName', 'Entiat')
    //   .getIDs();
    // const pm25 = wa.getPM25(id);
    // const meta = wa.getMetaObject(id);

    // console.log(pm25);
    // console.log(JSON.stringify(meta, null, 2));

// // ----- test subset -----------------------------------------------------------

// // const WA = monitor.filterByValue('stateCode', 'WA');
// // console.log(`WA has %d monitors`, WA.count());
// // const WA_meta = WA.meta;
// // const WA_data = WA.data;

// // import fs from 'fs';

// // // Export `meta` and `data` to a JSON file
// // fs.writeFileSync(
// //   './tests/WA_test_data.json',
// //   JSON.stringify({ WA_meta, WA_data }, null, 2)
// // );

// // -----------------------------------------------------------------------------


// let bop; // Generic variable for reuse

// // await monitor.loadAnnual("2021");

// // console.log(monitor.count());

// let id = monitor.getIDs()[234];
// let timezone = monitor.getTimezone(id);

// console.log(`id: %s, timezone = %s`, id, timezone);

// // const idsArray = monitor.getIDs();
// // const ids = [idsArray[234], idsArray[512]];
// // let sub = monitor.select(ids);
// // sub.data.print();

<<<<<<< HEAD
// -----

let airnow = new Monitor();
await airnow.loadLatest("airnow");

let airsis = new Monitor();
await airsis.loadLatest("airsis");

//let bop = new Monitor();
let bop = airnow.combine(airsis);

let z = 1;
=======
// // bop = monitor.dropEmpty();
>>>>>>> b54c391e


// let WA_trimmed = WA.trimDate("America/Los_Angeles");
// let OR_trimmed = monitor
//   .filterByValue('stateCode', 'OR')
//   .trimDate("America/Los_Angeles");

// console.log(`OR has %d monitors`, OR_trimmed.count());

// let PNW = WA_trimmed.combine(OR_trimmed);

// console.log(`PNW has %d monitors`, PNW.count());

// // bop = PNW.combine(OR_trimmed); // This should drop the duplicate sites

// // let OR_1 = OR_trimmed.collapse('mean')
// // OR_1.data.print()

// // let pm25 = monitor.getPM25(id);

// // let nowcast = monitor.getNowcast(id);

// // let daily = monitor.getDailyStats(id);

// // let diurnal = monitor.getDiurnalStats(id);

// let geojson = monitor.createGeoJSON();

// let z = 1;

// // ----- Methow Valley Monitors ------------------------------------------------

// // await monitor.loadCustom(
// //   "PM2.5",
// //   "https://airfire-data-exports.s3.us-west-2.amazonaws.com/community-smoke/v1/methow-valley/data/monitor"
// // );

// // monitor.meta.columnNames();

// // let a = 1;

// // let id = monitor.getIDs()[1];

// // let daily = monitor.getDailyStats(id);

// // let diurnal = monitor.getDiurnalStats(id);

// // let geojson = monitor.createGeoJSON();

// // let z = 1;

// // ----- filterByValue ---------------------------------------------------------

// // let WA = monitor.filterByValue("stateCode", "WA");

// // let z = 1;

// // ----- Methow Valley Sensors ------------------------------------------------

// // await monitor.loadCustom(
// //   "PM2.5",
// //   "https://airfire-data-exports.s3.us-west-2.amazonaws.com/community-smoke/v1/methow-valley/data/sensor"
// // );

// // let a = monitor.filterByValue("HUC", "1702000805");

// // let b = a.collapse("max", "max");

// // let c = a.collapse("quantile_08", "quantile", 0.8);

// // let z = 1;<|MERGE_RESOLUTION|>--- conflicted
+++ resolved
@@ -1,4 +1,4 @@
-import Monitor from "../src/index.js";
+// import Monitor from "../src/index.js";
 
 // const monitor = new Monitor();
 
@@ -63,22 +63,7 @@
 // // let sub = monitor.select(ids);
 // // sub.data.print();
 
-<<<<<<< HEAD
-// -----
-
-let airnow = new Monitor();
-await airnow.loadLatest("airnow");
-
-let airsis = new Monitor();
-await airsis.loadLatest("airsis");
-
-//let bop = new Monitor();
-let bop = airnow.combine(airsis);
-
-let z = 1;
-=======
 // // bop = monitor.dropEmpty();
->>>>>>> b54c391e
 
 
 // let WA_trimmed = WA.trimDate("America/Los_Angeles");
